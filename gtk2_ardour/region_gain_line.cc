#include <ardour/curve.h>
#include <ardour/audioregion.h>
#include <pbd/memento_command.h>

#include "region_gain_line.h"
#include "audio_region_view.h"
#include "utils.h"

#include "time_axis_view.h"
#include "editor.h"

#include <ardour/session.h>


#include "i18n.h"


using namespace std;
using namespace ARDOUR;
using namespace PBD;

AudioRegionGainLine::AudioRegionGainLine (const string & name, Session& s, AudioRegionView& r, ArdourCanvas::Group& parent, Curve& c)
  : AutomationLine (name, r.get_time_axis_view(), parent, c),
	  session (s),
	  rv (r)
{
	group->raise_to_top ();
	set_verbose_cursor_uses_gain_mapping (true);
	terminal_points_can_slide = false;
}

void
AudioRegionGainLine::view_to_model_y (double& y)
{
	y = slider_position_to_gain (y);
	y = max (0.0, y);
	y = min (2.0, y);
}

void
AudioRegionGainLine::model_to_view_y (double& y)
{
	y = gain_to_slider_position (y);
}

void
AudioRegionGainLine::start_drag (ControlPoint* cp, float fraction) 
{
	AutomationLine::start_drag(cp,fraction);
	if (!rv.audio_region().envelope_active()) {
<<<<<<< HEAD
		trackview.session().add_undo( bind( mem_fun(rv.audio_region(), &AudioRegion::set_envelope_active), false) );
=======
                trackview.session().add_command(new MementoUndoCommand<AudioRegion>(rv.audio_region(), rv.audio_region().get_state()));
                rv.audio_region().set_envelope_active(false);
>>>>>>> 57563738
	}
}

// This is an extended copy from AutomationList
void
AudioRegionGainLine::remove_point (ControlPoint& cp)
{
	ModelRepresentation mr;

	model_representation (cp, mr);

	trackview.editor.current_session()->begin_reversible_command (_("remove control point"));
        XMLNode &before = get_state();

	if (!rv.audio_region().envelope_active()) {
<<<<<<< HEAD
		trackview.session().add_undo( bind( mem_fun(rv.audio_region(), &AudioRegion::set_envelope_active), false) );
		trackview.session().add_redo( bind( mem_fun(rv.audio_region(), &AudioRegion::set_envelope_active), true) );
		rv.audio_region().set_envelope_active(true);
=======
                XMLNode &before = rv.audio_region().get_state();
		rv.audio_region().set_envelope_active(true);
                XMLNode &after = rv.audio_region().get_state();
                trackview.session().add_command(new MementoCommand<AudioRegion>(rv.audio_region(), before, after));
>>>>>>> 57563738
	}

	alist.erase (mr.start, mr.end);

	trackview.editor.current_session()->add_command (new MementoCommand<AudioRegionGainLine>(*this, before, get_state()));
	trackview.editor.current_session()->commit_reversible_command ();
	trackview.editor.current_session()->set_dirty ();
}

void
AudioRegionGainLine::end_drag (ControlPoint* cp) 
{
	if (!rv.audio_region().envelope_active()) {
<<<<<<< HEAD
		trackview.session().add_redo( bind( mem_fun(rv.audio_region(), &AudioRegion::set_envelope_active), true) );
		rv.audio_region().set_envelope_active(true);
=======
		rv.audio_region().set_envelope_active(true);
                trackview.session().add_command(new MementoRedoCommand<AudioRegion>(rv.audio_region(), rv.audio_region().get_state()));
>>>>>>> 57563738
	}
	AutomationLine::end_drag(cp);
}


// This is a copy from AutomationList
UndoAction
AudioRegionGainLine::get_memento ()
{
	return alist.get_memento();
}<|MERGE_RESOLUTION|>--- conflicted
+++ resolved
@@ -48,12 +48,8 @@
 {
 	AutomationLine::start_drag(cp,fraction);
 	if (!rv.audio_region().envelope_active()) {
-<<<<<<< HEAD
-		trackview.session().add_undo( bind( mem_fun(rv.audio_region(), &AudioRegion::set_envelope_active), false) );
-=======
                 trackview.session().add_command(new MementoUndoCommand<AudioRegion>(rv.audio_region(), rv.audio_region().get_state()));
                 rv.audio_region().set_envelope_active(false);
->>>>>>> 57563738
 	}
 }
 
@@ -69,16 +65,10 @@
         XMLNode &before = get_state();
 
 	if (!rv.audio_region().envelope_active()) {
-<<<<<<< HEAD
-		trackview.session().add_undo( bind( mem_fun(rv.audio_region(), &AudioRegion::set_envelope_active), false) );
-		trackview.session().add_redo( bind( mem_fun(rv.audio_region(), &AudioRegion::set_envelope_active), true) );
-		rv.audio_region().set_envelope_active(true);
-=======
                 XMLNode &before = rv.audio_region().get_state();
 		rv.audio_region().set_envelope_active(true);
                 XMLNode &after = rv.audio_region().get_state();
                 trackview.session().add_command(new MementoCommand<AudioRegion>(rv.audio_region(), before, after));
->>>>>>> 57563738
 	}
 
 	alist.erase (mr.start, mr.end);
@@ -92,13 +82,8 @@
 AudioRegionGainLine::end_drag (ControlPoint* cp) 
 {
 	if (!rv.audio_region().envelope_active()) {
-<<<<<<< HEAD
-		trackview.session().add_redo( bind( mem_fun(rv.audio_region(), &AudioRegion::set_envelope_active), true) );
-		rv.audio_region().set_envelope_active(true);
-=======
 		rv.audio_region().set_envelope_active(true);
                 trackview.session().add_command(new MementoRedoCommand<AudioRegion>(rv.audio_region(), rv.audio_region().get_state()));
->>>>>>> 57563738
 	}
 	AutomationLine::end_drag(cp);
 }
