--- conflicted
+++ resolved
@@ -263,11 +263,7 @@
 	/* import thread finished - see if we should build a new track */
 	
 	if (!import_status.new_regions.empty()) {
-<<<<<<< HEAD
-		boost::shared_ptr<AudioRegion> region (import_status.new_regions.front());
-=======
 		boost::shared_ptr<AudioRegion> region = boost::dynamic_pointer_cast<AudioRegion>(import_status.new_regions.front());
->>>>>>> 7f64e5ac
 		finish_bringing_in_audio (region, region->n_channels(), region->n_channels(), track, pos, mode);
 	}
 
@@ -406,11 +402,7 @@
 
 				if ((s = session->source_by_path_and_channel (path, n)) == 0) {
 					source = boost::dynamic_pointer_cast<AudioFileSource> (SourceFactory::createReadable 
-<<<<<<< HEAD
-											       (*session, path,  n,
-=======
 											       (DataType::AUDIO, *session, path,  n,
->>>>>>> 7f64e5ac
 												(mode == ImportAsTapeTrack ? 
 												 AudioFileSource::Destructive : 
 												 AudioFileSource::Flag (0))));
@@ -444,11 +436,7 @@
 										  Region::Flag (Region::DefaultFlags|Region::WholeFile|Region::External)));
 
 	if (Config->get_output_auto_connect() & AutoConnectMaster) {
-<<<<<<< HEAD
-		output_chan = (session->master_out() ? session->master_out()->n_inputs() : input_chan);
-=======
 		output_chan = (session->master_out() ? session->master_out()->n_inputs().get(DataType::AUDIO) : input_chan);
->>>>>>> 7f64e5ac
 	} else {
 		output_chan = input_chan;
 	}
