--- conflicted
+++ resolved
@@ -57,11 +57,6 @@
 #include "enums.h"
 #include "editor_items.h"
 #include "region_selection.h"
-<<<<<<< HEAD
-#include "window_proxy.h"
-=======
-#include "canvas.h"
->>>>>>> 40944574
 
 namespace Gtkmm2ext {
 	class TearOff;
