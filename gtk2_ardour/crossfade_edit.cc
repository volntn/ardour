--- conflicted
+++ resolved
@@ -1043,12 +1043,7 @@
 		
 		gdouble yoff = n * ht;
 		
-<<<<<<< HEAD
-		if (region->source(n)->peaks_ready (bind (mem_fun(*this, &CrossfadeEditor::peaks_ready), region, which), peaks_ready_connection)) {
-			
-=======
 		if (region->audio_source(n)->peaks_ready (bind (mem_fun(*this, &CrossfadeEditor::peaks_ready), region, which), peaks_ready_connection)) {
->>>>>>> 7f64e5ac
 			WaveView* waveview = new WaveView (*(canvas->root()));
 
 			waveview->property_data_src() = region.get();
