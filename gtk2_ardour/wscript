--- conflicted
+++ resolved
@@ -358,7 +358,6 @@
     if bld.is_defined('WINDOWS_VST_SUPPORT'):
         # If we require VST support we build a stub main() and the FST library
         # here using winegcc, and link it to the GTK front-end library
-<<<<<<< HEAD
         obj = bld (features = 'cxx c cxxprogram wine')
         obj.source = (
             '../libs/fst/fst.c',
@@ -380,16 +379,6 @@
                              'libgtkmm2ext',
                              'libcanvas'
                              ]
-=======
-        obj = bld(features = 'cxx c cxxprogram wine')
-        obj.source = '''
-                ../libs/fst/fst.c
-                ../libs/fst/fstinfofile.c
-                ../libs/fst/vsti.c
-                ../libs/fst/vstwin.c
-                ../vst/winmain.c
-        '''
->>>>>>> c16551c8
         obj.target = 'ardour-' + bld.env['VERSION'] + '-vst.exe.so'
         obj.includes  = [ '../libs/fst', '.' ]
         obj.linkflags = ['-mwindows', '-Wl,--export-dynamic']
@@ -409,7 +398,6 @@
         obj.source    = gtk2_ardour_sources
         obj.target = 'ardour-' + bld.env['VERSION']
         obj.includes = ['.']
-<<<<<<< HEAD
 
     # at this point, "obj" refers to either the normal native executable
     # OR the shared library built for use with wine on linux.
@@ -422,40 +410,8 @@
                      'libgtkmm2ext',
                      'libcanvas',
                      ]
-=======
-        obj.defines = []
->>>>>>> c16551c8
-
-    # continue with setup of obj, which could be a shared library
-    # or an executable.
-
-    obj.use      = [ 'libpbd',
-                     'libardour',
-                     'libardour_cp',
-                     'libtimecode',
-                     'libmidipp',
-                     'libgtk2_ardour',
-                     'libgtkmm2ext',
-                     ]
-
-    obj.install_path = os.path.join(bld.env['LIBDIR'], 'ardour3')
-    obj.uselib       = 'UUID FLAC FONTCONFIG GLIBMM GTHREAD GTK OGG CURL DL'
-    obj.uselib       += ' GTKMM GNOMECANVASMM GNOMECANVAS FFTW3F'
-    obj.uselib       += ' AUDIOUNITS OSX GTKOSX LO '
-
-    if bld.is_defined('USE_EXTERNAL_LIBS'):
-        obj.uselib += ' TAGLIB'
-    else:
-        obj.use += ('libtaglib')
-    if sys.platform == 'darwin':
-<<<<<<< HEAD
-        obj.uselib += ' AUDIOUNITS OSX GTKOSX'
-        obj.use    += ' libappleutility'
-    obj.defines     = [
-=======
-        obj.use += ' libappleutility'
-    obj.defines     += [
->>>>>>> c16551c8
+
+    obj.defines = [
         'PACKAGE="' + I18N_PACKAGE + '"',
         'VERSIONSTRING="' + bld.env['VERSION'] + '"',
         'DATA_DIR="' + os.path.normpath(bld.env['DATADIR']) + '"',
@@ -463,6 +419,18 @@
         'LOCALEDIR="' + os.path.join(os.path.normpath(bld.env['DATADIR']), 'locale') + '"',
         'PROGRAM_NAME="' + bld.env['PROGRAM_NAME'] + '"'
         ]
+    obj.install_path = os.path.join(bld.env['LIBDIR'], 'ardour3')
+    obj.uselib       = 'UUID FLAC FONTCONFIG GLIBMM GTHREAD GTK OGG CURL DL'
+    obj.uselib       += ' GTKMM CANVAS FFTW3F'
+    obj.uselib       += ' AUDIOUNITS OSX GTKOSX LO '
+
+    if bld.is_defined('USE_EXTERNAL_LIBS'):
+        obj.uselib += ' TAGLIB'
+    else:
+        obj.use += ('libtaglib')
+    if sys.platform == 'darwin':
+        obj.uselib += ' AUDIOUNITS OSX GTKOSX'
+        obj.use    += ' libappleutility'
     obj.includes += ['../libs']
 
     if bld.is_defined('HAVE_SUIL'):
