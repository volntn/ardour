/*
    Copyright (C) 2002 Paul Davis

    This program is free software; you can redistribute it and/or modify
    it under the terms of the GNU General Public License as published by
    the Free Software Foundation; either version 2 of the License, or
    (at your option) any later version.

    This program is distributed in the hope that it will be useful,
    but WITHOUT ANY WARRANTY; without even the implied warranty of
    MERCHANTABILITY or FITNESS FOR A PARTICULAR PURPOSE.  See the
    GNU General Public License for more details.

    You should have received a copy of the GNU General Public License
    along with this program; if not, write to the Free Software
    Foundation, Inc., 675 Mass Ave, Cambridge, MA 02139, USA.

*/

#include <unistd.h>
#include <cerrno>
#include <vector>
#include <exception>
#include <stdexcept>
#include <sstream>

#include <glibmm/timer.h>
#include <glibmm/pattern.h>
#include <glibmm/module.h>

#include "pbd/epa.h"
#include "pbd/file_utils.h"
#include "pbd/pthread_utils.h"
#include "pbd/stacktrace.h"
#include "pbd/unknown_type.h"

#include "midi++/port.h"
#include "midi++/mmc.h"

#include "ardour/async_midi_port.h"
#include "ardour/audio_port.h"
#include "ardour/audio_backend.h"
#include "ardour/audioengine.h"
#include "ardour/backend_search_path.h"
#include "ardour/buffer.h"
#include "ardour/cycle_timer.h"
#include "ardour/internal_send.h"
#include "ardour/meter.h"
#include "ardour/midi_port.h"
#include "ardour/midiport_manager.h"
#include "ardour/mtdm.h"
#include "ardour/port.h"
#include "ardour/process_thread.h"
#include "ardour/session.h"

#include "i18n.h"

using namespace std;
using namespace ARDOUR;
using namespace PBD;

gint AudioEngine::m_meter_exit;
AudioEngine* AudioEngine::_instance = 0;

AudioEngine::AudioEngine ()
	: session_remove_pending (false)
	, session_removal_countdown (-1)
	, _running (false)
	, _freewheeling (false)
	, monitor_check_interval (INT32_MAX)
	, last_monitor_check (0)
	, _processed_frames (0)
	, m_meter_thread (0)
	, _main_thread (0)
	, _mtdm (0)
	, _measuring_latency (false)
	, _latency_input_port (0)
	, _latency_output_port (0)
	, _latency_flush_frames (0)
	, _latency_signal_latency (0)
{
	g_atomic_int_set (&m_meter_exit, 0);
	discover_backends ();
}

AudioEngine::~AudioEngine ()
{
	drop_backend ();

	config_connection.disconnect ();

	{
		Glib::Threads::Mutex::Lock tm (_process_lock);
		session_removed.signal ();
		stop_metering_thread ();
	}
}

AudioEngine*
AudioEngine::create ()
{
	if (_instance) {
		return _instance;
	}

	_instance = new AudioEngine ();
	
	return _instance;
}

void
_thread_init_callback (void * /*arg*/)
{
	/* make sure that anybody who needs to know about this thread
	   knows about it.
	*/

	pthread_set_name (X_("audioengine"));

	PBD::notify_gui_about_thread_creation ("gui", pthread_self(), X_("Audioengine"), 4096);
	PBD::notify_gui_about_thread_creation ("midiui", pthread_self(), X_("Audioengine"), 128);

	SessionEvent::create_per_thread_pool (X_("Audioengine"), 512);

	AsyncMIDIPort::set_process_thread (pthread_self());
}

void
AudioEngine::split_cycle (pframes_t offset)
{
	/* caller must hold process lock */

	Port::increment_global_port_buffer_offset (offset);

	/* tell all Ports that we're going to start a new (split) cycle */

	boost::shared_ptr<Ports> p = ports.reader();

	for (Ports::iterator i = p->begin(); i != p->end(); ++i) {
		i->second->cycle_split ();
	}
}

int
AudioEngine::sample_rate_change (pframes_t nframes)
{
	/* check for monitor input change every 1/10th of second */

	monitor_check_interval = nframes / 10;
	last_monitor_check = 0;

	if (_session) {
		_session->set_frame_rate (nframes);
	}

	SampleRateChanged (nframes); /* EMIT SIGNAL */

	return 0;
}

int 
AudioEngine::buffer_size_change (pframes_t bufsiz)
{
	if (_session) {
		_session->set_block_size (bufsiz);
		last_monitor_check = 0;
	}

	return 0;
}

/** Method called by our ::process_thread when there is work to be done.
 *  @param nframes Number of frames to process.
 */
int
AudioEngine::process_callback (pframes_t nframes)
{
	Glib::Threads::Mutex::Lock tm (_process_lock, Glib::Threads::TRY_LOCK);

	PT_TIMING_REF;
	PT_TIMING_CHECK (1);

	/// The number of frames that will have been processed when we've finished
	pframes_t next_processed_frames;

	/* handle wrap around of total frames counter */

	if (max_framepos - _processed_frames < nframes) {
		next_processed_frames = nframes - (max_framepos - _processed_frames);
	} else {
		next_processed_frames = _processed_frames + nframes;
	}

	if (!tm.locked()) {
		/* return having done nothing */
		_processed_frames = next_processed_frames;
		return 0;
	}

	bool return_after_remove_check = false;

	if (_measuring_latency && _mtdm) {
		PortManager::cycle_start (nframes);
		PortManager::silence (nframes);

		if (_latency_input_port && _latency_output_port) {
			PortEngine& pe (port_engine());

			Sample* in = (Sample*) pe.get_buffer (_latency_input_port, nframes);
			Sample* out = (Sample*) pe.get_buffer (_latency_output_port, nframes);

			_mtdm->process (nframes, in, out);
		}

		PortManager::cycle_end (nframes);
		return_after_remove_check = true;

	} else if (_latency_flush_frames) {
		
		/* wait for the appropriate duration for the MTDM signal to
		 * drain from the ports before we revert to normal behaviour.
		 */

		PortManager::cycle_start (nframes);
		PortManager::silence (nframes);
		PortManager::cycle_end (nframes);
		
                if (_latency_flush_frames > nframes) {
                        _latency_flush_frames -= nframes;
                } else {
                        _latency_flush_frames = 0;
                }

		return_after_remove_check = true;
	}

	if (session_remove_pending) {

		/* perform the actual session removal */

		if (session_removal_countdown < 0) {

			/* fade out over 1 second */
			session_removal_countdown = sample_rate()/2;
			session_removal_gain = 1.0;
			session_removal_gain_step = 1.0/session_removal_countdown;

		} else if (session_removal_countdown > 0) {

			/* we'll be fading audio out.
			   
			   if this is the last time we do this as part 
			   of session removal, do a MIDI panic now
			   to get MIDI stopped. This relies on the fact
			   that "immediate data" (aka "out of band data") from
			   MIDI tracks is *appended* after any other data, 
			   so that it emerges after any outbound note ons, etc.
			*/

			if (session_removal_countdown <= nframes) {
				_session->midi_panic ();
			}

		} else {
			/* fade out done */
			_session = 0;
			session_removal_countdown = -1; // reset to "not in progress"
			session_remove_pending = false;
			session_removed.signal(); // wakes up thread that initiated session removal
		}
	}

	if (return_after_remove_check) {
		return 0;
	}

	if (_session == 0) {

		if (!_freewheeling) {
			PortManager::cycle_start (nframes);
			PortManager::cycle_end (nframes);
		}

		_processed_frames = next_processed_frames;

		return 0;
	}

	/* tell all relevant objects that we're starting a new cycle */

	InternalSend::CycleStart (nframes);

	/* tell all Ports that we're starting a new cycle */

	PortManager::cycle_start (nframes);

	/* test if we are freewheeling and there are freewheel signals connected.
           ardour should act normally even when freewheeling unless /it/ is
           exporting (which is what Freewheel.empty() tests for).
	*/

	if (_freewheeling && !Freewheel.empty()) {
                Freewheel (nframes);
	} else {
		if (_session) {
			_session->process (nframes);
		}
	}

	if (_freewheeling) {
		return 0;
	}

	if (!_running) {
		_processed_frames = next_processed_frames;
		return 0;
	}

	if (last_monitor_check + monitor_check_interval < next_processed_frames) {
		
		PortManager::check_monitoring ();
		last_monitor_check = next_processed_frames;
	}

	if (_session->silent()) {
		PortManager::silence (nframes);
	}

	if (session_remove_pending && session_removal_countdown) {

		PortManager::fade_out (session_removal_gain, session_removal_gain_step, nframes);
		
		if (session_removal_countdown > nframes) {
			session_removal_countdown -= nframes;
		} else {
			session_removal_countdown = 0;
		}

		session_removal_gain -= (nframes * session_removal_gain_step);
	}

	PortManager::cycle_end (nframes);

	_processed_frames = next_processed_frames;

	PT_TIMING_CHECK (2);
	
	return 0;
}


void
AudioEngine::stop_metering_thread ()
{
	if (m_meter_thread) {
		g_atomic_int_set (&m_meter_exit, 1);
		m_meter_thread->join ();
		m_meter_thread = 0;
	}
}

void
AudioEngine::start_metering_thread ()
{
	if (m_meter_thread == 0) {
		g_atomic_int_set (&m_meter_exit, 0);
		m_meter_thread = Glib::Threads::Thread::create (boost::bind (&AudioEngine::meter_thread, this));
	}
}

void
AudioEngine::meter_thread ()
{
	pthread_set_name (X_("meter"));

	while (true) {
		Glib::usleep (10000); /* 1/100th sec interval */
		if (g_atomic_int_get(&m_meter_exit)) {
			break;
		}
		Metering::Meter ();
	}
}

void
AudioEngine::set_session (Session *s)
{
	Glib::Threads::Mutex::Lock pl (_process_lock);

	SessionHandlePtr::set_session (s);

	if (_session) {

		pframes_t blocksize = samples_per_cycle ();

		PortManager::cycle_start (blocksize);

		_session->process (blocksize);
		_session->process (blocksize);
		_session->process (blocksize);
		_session->process (blocksize);
		_session->process (blocksize);
		_session->process (blocksize);
		_session->process (blocksize);
		_session->process (blocksize);

		PortManager::cycle_end (blocksize);
	}
}

void
AudioEngine::remove_session ()
{
	Glib::Threads::Mutex::Lock lm (_process_lock);

	if (_running) {

		stop_metering_thread ();

		if (_session) {
			session_remove_pending = true;
			session_removal_countdown = 0;
			session_removed.wait(_process_lock);
		}

	} else {
		SessionHandlePtr::set_session (0);
	}

	remove_all_ports ();
}


void
AudioEngine::died ()
{
        /* called from a signal handler for SIGPIPE */

	stop_metering_thread ();

        _running = false;
}

int
AudioEngine::reset_timebase ()
{
	if (_session) {
		if (_session->config.get_jack_time_master()) {
			_backend->set_time_master (true);
		} else {
			_backend->set_time_master (false);
		}
	}
	return 0;
}


void
AudioEngine::destroy ()
{
	delete _instance;
	_instance = 0;
}

int
AudioEngine::discover_backends ()
{
	vector<std::string> backend_modules;

	_backends.clear ();

	Glib::PatternSpec so_extension_pattern("*backend.so");
	Glib::PatternSpec dylib_extension_pattern("*backend.dylib");

	find_matching_files_in_search_path (backend_search_path (),
	                                    so_extension_pattern, backend_modules);

	find_matching_files_in_search_path (backend_search_path (),
	                                    dylib_extension_pattern, backend_modules);

	DEBUG_TRACE (DEBUG::Panning, string_compose (_("looking for backends in %1\n"), backend_search_path().to_string()));

	for (vector<std::string>::iterator i = backend_modules.begin(); i != backend_modules.end(); ++i) {

		AudioBackendInfo* info;

		if ((info = backend_discover (*i)) != 0) {
			_backends.insert (make_pair (info->name, info));
		}
	}

	return _backends.size();
}

AudioBackendInfo*
AudioEngine::backend_discover (const string& path)
{
	Glib::Module module (path);
	AudioBackendInfo* info;
	void* sym = 0;

	if (!module) {
		error << string_compose(_("AudioEngine: cannot load module \"%1\" (%2)"), path,
					Glib::Module::get_last_error()) << endmsg;
		return 0;
	}
	
	if (!module.get_symbol ("descriptor", sym)) {
		error << string_compose(_("AudioEngine: backend at \"%1\" has no descriptor."), path) << endmsg;
		error << Glib::Module::get_last_error() << endmsg;
		return 0;
	}

	module.make_resident ();
	
	info = (AudioBackendInfo*) sym;
	
	return info;
}

vector<const AudioBackendInfo*>
AudioEngine::available_backends() const
{
	vector<const AudioBackendInfo*> r;
	
	for (BackendMap::const_iterator i = _backends.begin(); i != _backends.end(); ++i) {
		r.push_back (i->second);
	}

	return r;
}

string
AudioEngine::current_backend_name() const
{
	if (_backend) {
		return _backend->name();
	} 
	return string();
}

void
AudioEngine::drop_backend ()
{
	if (_backend) {
		_backend->stop ();
		_backend.reset ();
	}
}

boost::shared_ptr<AudioBackend>
AudioEngine::set_backend (const std::string& name, const std::string& arg1, const std::string& arg2)
{
	BackendMap::iterator b = _backends.find (name);

	if (b == _backends.end()) {
		return boost::shared_ptr<AudioBackend>();
	}

	drop_backend ();
	
	try {
		if (b->second->instantiate (arg1, arg2)) {
			throw failed_constructor ();
		}

		_backend = b->second->backend_factory (*this);
		_impl = b->second->portengine_factory (*this);

	} catch (exception& e) {
		error << string_compose (_("Could not create backend for %1: %2"), name, e.what()) << endmsg;
		return boost::shared_ptr<AudioBackend>();
	}

	return _backend;
}

/* BACKEND PROXY WRAPPERS */

int
AudioEngine::start ()
{
	if (!_backend) {
		return -1;
	}

	if (_running) {
		return 0;
	}

	_processed_frames = 0;
	last_monitor_check = 0;
	
	if (_backend->start()) {
		return -1;
	}

	_running = true;
	
	if (_session) {
		_session->set_frame_rate (_backend->sample_rate());
		
		if (_session->config.get_jack_time_master()) {
			_backend->set_time_master (true);
		}
	}
	
	start_metering_thread ();
	
	Running(); /* EMIT SIGNAL */
	
	return 0;
}

int
AudioEngine::stop ()
{
	if (!_backend) {
		return 0;
	}

	Glib::Threads::Mutex::Lock lm (_process_lock);

	if (_backend->stop ()) {
		return -1;
	}
	
	_running = false;
	_processed_frames = 0;
	_measuring_latency = false;
	_latency_output_port = 0;
	_latency_input_port = 0;
	stop_metering_thread ();
	
	Port::PortDrop ();
	Stopped (); /* EMIT SIGNAL */
	
	return 0;
}

int
AudioEngine::pause ()
{
	if (!_backend) {
		return 0;
	}
	
	if (_backend->pause ()) {
		return -1;
	}

	_running = false;
	
	Stopped(); /* EMIT SIGNAL */
	return 0;
}

int
AudioEngine::freewheel (bool start_stop)
{
	if (!_backend) {
		return -1;
	}

	/* _freewheeling will be set when first Freewheel signal occurs */

	return _backend->freewheel (start_stop);
}

float
AudioEngine::get_cpu_load() const 
{
	if (!_backend) {
		return 0.0;
	}
	return _backend->cpu_load ();
}

bool
AudioEngine::is_realtime() const 
{
	if (!_backend) {
		return false;
	}

	return _backend->is_realtime();
}

bool
AudioEngine::connected() const 
{
	if (!_backend) {
		return false;
	}

	return _backend->connected();
}

void
AudioEngine::transport_start ()
{
	if (!_backend) {
		return;
	}
	return _backend->transport_start ();
}

void
AudioEngine::transport_stop ()
{
	if (!_backend) {
		return;
	}
	return _backend->transport_stop ();
}

TransportState
AudioEngine::transport_state ()
{
	if (!_backend) {
		return TransportStopped;
	}
	return _backend->transport_state ();
}

void
AudioEngine::transport_locate (framepos_t pos)
{
	if (!_backend) {
		return;
	}
	return _backend->transport_locate (pos);
}

framepos_t
AudioEngine::transport_frame()
{
	if (!_backend) {
		return 0;
	}
	return _backend->transport_frame ();
}

framecnt_t
AudioEngine::sample_rate () const
{
	if (!_backend) {
		return 0;
	}
	return _backend->sample_rate ();
}

pframes_t
AudioEngine::samples_per_cycle () const
{
	if (!_backend) {
		return 0;
	}
	return _backend->buffer_size ();
}

int
AudioEngine::usecs_per_cycle () const
{
	if (!_backend) {
		return -1;
	}
	return _backend->usecs_per_cycle ();
}

size_t
AudioEngine::raw_buffer_size (DataType t)
{
	if (!_backend) {
		return -1;
	}
	return _backend->raw_buffer_size (t);
}

pframes_t
AudioEngine::sample_time ()
{
	if (!_backend) {
		return 0;
	}
	return _backend->sample_time ();
}

pframes_t
AudioEngine::sample_time_at_cycle_start ()
{
	if (!_backend) {
		return 0;
	}
	return _backend->sample_time_at_cycle_start ();
}

pframes_t
AudioEngine::samples_since_cycle_start ()
{
	if (!_backend) {
		return 0;
	}
	return _backend->samples_since_cycle_start ();
}

bool
AudioEngine::get_sync_offset (pframes_t& offset) const
{
	if (!_backend) {
		return false;
	}
	return _backend->get_sync_offset (offset);
}

int
AudioEngine::create_process_thread (boost::function<void()> func, pthread_t* thr, size_t stacksize)
{
	if (!_backend) {
		return -1;
	}
	return _backend->create_process_thread (func, thr, stacksize);
}


int
AudioEngine::set_device_name (const std::string& name)
{
	if (!_backend) {
		return -1;
	}
	return _backend->set_device_name  (name);
}

int
AudioEngine::set_sample_rate (float sr)
{
	if (!_backend) {
		return -1;
	}
	return _backend->set_sample_rate  (sr);
}

int
AudioEngine::set_buffer_size (uint32_t bufsiz)
{
	if (!_backend) {
		return -1;
	}
	return _backend->set_buffer_size  (bufsiz);
}

int
AudioEngine::set_sample_format (SampleFormat sf)
{
	if (!_backend) {
		return -1;
	}
	return _backend->set_sample_format  (sf);
}

int
AudioEngine::set_interleaved (bool yn)
{
	if (!_backend) {
		return -1;
	}
	return _backend->set_interleaved  (yn);
}

int
AudioEngine::set_input_channels (uint32_t ic)
{
	if (!_backend) {
		return -1;
	}
	return _backend->set_input_channels  (ic);
}

int
AudioEngine::set_output_channels (uint32_t oc)
{
	if (!_backend) {
		return -1;
	}
	return _backend->set_output_channels (oc);
}

int
AudioEngine::set_systemic_input_latency (uint32_t il)
{
	if (!_backend) {
		return -1;
	}
	return _backend->set_systemic_input_latency  (il);
}

int
AudioEngine::set_systemic_output_latency (uint32_t ol)
{
	if (!_backend) {
		return -1;
	}
	return _backend->set_systemic_output_latency  (ol);
}

/* END OF BACKEND PROXY API */

void
AudioEngine::thread_init_callback (void* arg)
{
	/* make sure that anybody who needs to know about this thread
	   knows about it.
	*/

	pthread_set_name (X_("audioengine"));

	PBD::notify_gui_about_thread_creation ("gui", pthread_self(), X_("AudioEngine"), 4096);
	PBD::notify_gui_about_thread_creation ("midiui", pthread_self(), X_("AudioEngine"), 128);

	SessionEvent::create_per_thread_pool (X_("AudioEngine"), 512);

	AsyncMIDIPort::set_process_thread (pthread_self());

	if (arg) {
		/* the special thread created/managed by the backend */
		AudioEngine::instance()->_main_thread = new ProcessThread;
	}
}

int
AudioEngine::sync_callback (TransportState state, framepos_t position)
{
	if (_session) {
		return _session->backend_sync_callback (state, position);
	}
	return 0;
}

void
AudioEngine::freewheel_callback (bool onoff)
{
	_freewheeling = onoff;
}

void
AudioEngine::latency_callback (bool for_playback)
{
        if (_session) {
                _session->update_latency (for_playback);
        }
}

void
AudioEngine::update_latencies ()
{
	if (_backend) {
		_backend->update_latencies ();
	}
}

void
AudioEngine::halted_callback (const char* why)
{
        stop_metering_thread ();
	_running = false;

	Port::PortDrop (); /* EMIT SIGNAL */
	Halted (why);      /* EMIT SIGNAL */
}

bool
AudioEngine::setup_required () const
{
	if (_backends.size() == 1 && _backends.begin()->second->already_configured()) {
		return false;
	}

	return true;
}

MTDM*
AudioEngine::mtdm() 
{
	return _mtdm;
}

<<<<<<< HEAD
int
AudioEngine::create_process_thread (boost::function<void()> f, jack_native_thread_t* thread, size_t stacksize)
=======
void
AudioEngine::start_latency_detection ()
>>>>>>> f85b3623
{
	PortEngine& pe (port_engine());

	delete _mtdm;
	_mtdm = 0;

<<<<<<< HEAD
bool
AudioEngine::stop_process_thread (jack_native_thread_t thread)
{
	/**
	 * can't use GET_PRIVATE_JACK_POINTER_RET (_jack, 0) here
	 * because _jack is 0 when this is called. At least for
	 * Jack 2 _jack arg is not used so it should be OK
	 */

#if defined(USING_JACK2_EXPANSION_OF_JACK_API) || defined(PLATFORM_WINDOWS)
	if (jack_client_stop_thread (_jack, thread) != 0) {
		error << "AudioEngine: cannot stop process thread" << endmsg;
		return false;
	}
#else
	void* status;
	pthread_join (thread, &status);
#endif

	return true;
}

void*
AudioEngine::_start_process_thread (void* arg)
{
        ThreadData* td = reinterpret_cast<ThreadData*> (arg);
        boost::function<void()> f = td->f;
        delete td;
=======
	/* create the ports we will use to read/write data */
	
	if ((_latency_output_port = pe.register_port ("latency_out", DataType::AUDIO, IsOutput)) == 0) {
		return;
	}
	if (pe.connect (_latency_output_port, _latency_output_name)) {
		return;
	}
>>>>>>> f85b3623

	const string portname ("latency_in");
	if ((_latency_input_port = pe.register_port (portname, DataType::AUDIO, IsInput)) == 0) {
		pe.unregister_port (_latency_output_port);
		return;
	}
	if (pe.connect (_latency_input_name, make_port_name_non_relative (portname))) {
		pe.unregister_port (_latency_output_port);
		return;
	}

	LatencyRange lr;
	_latency_signal_latency = 0;
	lr = pe.get_latency_range (_latency_input_port, false);
	_latency_signal_latency = lr.max;
	lr = pe.get_latency_range (_latency_output_port, true);
	_latency_signal_latency += lr.max;

	cerr << "latency signal pathway = " << _latency_signal_latency << endl;
	
	/* all created and connected, lets go */

	_mtdm = new MTDM (sample_rate());
	_measuring_latency = true;
        _latency_flush_frames = samples_per_cycle();


}

void
AudioEngine::stop_latency_detection ()
{
	port_engine().unregister_port (_latency_output_port);
	port_engine().unregister_port (_latency_input_port);
	_measuring_latency = false;
}

void
AudioEngine::set_latency_output_port (const string& name)
{
<<<<<<< HEAD
	GET_PRIVATE_JACK_POINTER (_jack);
	jack_recompute_total_latencies (_priv_jack);
=======
	_latency_output_name = name;
>>>>>>> f85b3623
}

void
AudioEngine::set_latency_input_port (const string& name)
{
	_latency_input_name = name;
}<|MERGE_RESOLUTION|>--- conflicted
+++ resolved
@@ -985,49 +985,14 @@
 	return _mtdm;
 }
 
-<<<<<<< HEAD
-int
-AudioEngine::create_process_thread (boost::function<void()> f, jack_native_thread_t* thread, size_t stacksize)
-=======
 void
 AudioEngine::start_latency_detection ()
->>>>>>> f85b3623
 {
 	PortEngine& pe (port_engine());
 
 	delete _mtdm;
 	_mtdm = 0;
 
-<<<<<<< HEAD
-bool
-AudioEngine::stop_process_thread (jack_native_thread_t thread)
-{
-	/**
-	 * can't use GET_PRIVATE_JACK_POINTER_RET (_jack, 0) here
-	 * because _jack is 0 when this is called. At least for
-	 * Jack 2 _jack arg is not used so it should be OK
-	 */
-
-#if defined(USING_JACK2_EXPANSION_OF_JACK_API) || defined(PLATFORM_WINDOWS)
-	if (jack_client_stop_thread (_jack, thread) != 0) {
-		error << "AudioEngine: cannot stop process thread" << endmsg;
-		return false;
-	}
-#else
-	void* status;
-	pthread_join (thread, &status);
-#endif
-
-	return true;
-}
-
-void*
-AudioEngine::_start_process_thread (void* arg)
-{
-        ThreadData* td = reinterpret_cast<ThreadData*> (arg);
-        boost::function<void()> f = td->f;
-        delete td;
-=======
 	/* create the ports we will use to read/write data */
 	
 	if ((_latency_output_port = pe.register_port ("latency_out", DataType::AUDIO, IsOutput)) == 0) {
@@ -1036,7 +1001,6 @@
 	if (pe.connect (_latency_output_port, _latency_output_name)) {
 		return;
 	}
->>>>>>> f85b3623
 
 	const string portname ("latency_in");
 	if ((_latency_input_port = pe.register_port (portname, DataType::AUDIO, IsInput)) == 0) {
@@ -1077,12 +1041,7 @@
 void
 AudioEngine::set_latency_output_port (const string& name)
 {
-<<<<<<< HEAD
-	GET_PRIVATE_JACK_POINTER (_jack);
-	jack_recompute_total_latencies (_priv_jack);
-=======
 	_latency_output_name = name;
->>>>>>> f85b3623
 }
 
 void
