--- conflicted
+++ resolved
@@ -567,11 +567,7 @@
 #endif		
 }
 
-<<<<<<< HEAD
-nframes_t
-=======
 ARDOUR::nframes_t
->>>>>>> 7f64e5ac
 Session::convert_to_frames_at (nframes_t position, AnyTime& any)
 {
 	double secs;
