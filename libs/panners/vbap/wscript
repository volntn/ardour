#!/usr/bin/env python
from waflib.extras import autowaf as autowaf
import os

# Library version (UNIX style major, minor, micro)
# major increment <=> incompatible changes
# minor increment <=> compatible changes (additions)
# micro increment <=> no interface changes
LIBARDOUR_PANVBAP_LIB_VERSION = '1.0.0'

# Mandatory variables
top = '.'
out = 'build'

def options(opt):
    autowaf.set_options(opt)

def configure(conf):
    autowaf.configure(conf)

def build(bld):
    obj = bld(features = 'cxx cxxshlib')
    obj.source = [ 'vbap_speakers.cc', 'vbap.cc'  ]
    obj.export_includes = ['.']
<<<<<<< HEAD
    obj.cxxflags     = '-DPACKAGE="libardour_panvbap"'
    obj.defines      = [ 'ARDOURPANNER_DLL_EXPORTS' ]
=======
    obj.defines     = [ 'PACKAGE="libardour_panvbap"' ]
    if bld.is_defined ('INTERNAL_SHARED_LIBS'):
        obj.defines += [ 'LIBARDOUR_DLL=1', 'LIBCONTROLCP_DLL_=1', 'LIBPBD_DLL=1', 'LIBEVORAL_DLL=1' ]
>>>>>>> 5ba36991
    obj.includes     = ['.']
    obj.name         = 'libardour_panvbap'
    obj.target       = 'panvbap'
    obj.use          = 'libardour libardour_cp libpbd'
    obj.vnum         = LIBARDOUR_PANVBAP_LIB_VERSION
    obj.install_path = os.path.join(bld.env['LIBDIR'], 'ardour3', 'panners')

def shutdown():
    autowaf.shutdown()<|MERGE_RESOLUTION|>--- conflicted
+++ resolved
@@ -22,14 +22,10 @@
     obj = bld(features = 'cxx cxxshlib')
     obj.source = [ 'vbap_speakers.cc', 'vbap.cc'  ]
     obj.export_includes = ['.']
-<<<<<<< HEAD
-    obj.cxxflags     = '-DPACKAGE="libardour_panvbap"'
-    obj.defines      = [ 'ARDOURPANNER_DLL_EXPORTS' ]
-=======
     obj.defines     = [ 'PACKAGE="libardour_panvbap"' ]
     if bld.is_defined ('INTERNAL_SHARED_LIBS'):
         obj.defines += [ 'LIBARDOUR_DLL=1', 'LIBCONTROLCP_DLL_=1', 'LIBPBD_DLL=1', 'LIBEVORAL_DLL=1' ]
->>>>>>> 5ba36991
+    obj.defines      = [ 'ARDOURPANNER_DLL_EXPORTS' ]
     obj.includes     = ['.']
     obj.name         = 'libardour_panvbap'
     obj.target       = 'panvbap'
